--- conflicted
+++ resolved
@@ -5,7 +5,7 @@
     io::{self, BufRead, Read},
     marker::PhantomData,
     ops::{Deref, Index},
-    slice::SliceIndex
+    slice::SliceIndex,
 };
 
 #[allow(unused_imports)]
@@ -352,9 +352,6 @@
     }
 }
 
-<<<<<<< HEAD
-slice_like_impl_cmp_traits! {
-=======
 impl<'a, T, I: SliceIndex<[T]>> Index<I> for RSlice<'a, T> {
     type Output = I::Output;
 
@@ -364,8 +361,7 @@
     }
 }
 
-slice_like_impl_cmp_traits!{
->>>>>>> 3cc100cb
+slice_like_impl_cmp_traits! {
     impl[] RSlice<'_, T>,
     where[];
     Vec<U>,
